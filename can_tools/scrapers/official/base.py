--- conflicted
+++ resolved
@@ -60,48 +60,6 @@
 
         return to_ins, insert_op
 
-<<<<<<< HEAD
-    def __init__(self, execution_dt: pd.Timestamp, *args, **kwargs):
-        super(StateDashboard, self).__init__(execution_dt)
-
-    def _insert_query(self, df: pd.DataFrame, table_name: str, temp_name: str, pk: str):
-
-        out = ""
-        if self.has_location:
-            out = f"""
-            INSERT INTO data.{table_name} (
-              vintage, dt, location_id, variable_id, demographic_id, value, provider
-            )
-            SELECT tt.vintage, tt.dt, loc.id as location_id, cv.id as variable_id,
-                   cd.id as demographic_id, tt.value, cp.id
-            FROM {temp_name} tt
-            LEFT JOIN meta.location_type loct on LOWER(tt.location_type)=LOWER(loct.name)
-            LEFT JOIN meta.locations loc ON (loc.location_type=loct.id) AND (tt.location=loc.location)
-            LEFT JOIN meta.covid_variables cv ON tt.category=cv.category AND tt.measurement=cv.measurement AND tt.unit=cv.unit
-            LEFT JOIN data.covid_providers cp ON LOWER('{self.provider}')=LOWER(cp.name)
-            LEFT JOIN meta.covid_demographics cd ON tt.age=cd.age AND tt.race=cd.race AND tt.sex=cd.sex
-            ON CONFLICT {pk} DO UPDATE set value = excluded.value
-            """
-        elif "location_name" in list(df):
-            out = f"""
-            INSERT INTO data.{table_name} (
-              vintage, dt, location_id, variable_id, demographic_id, value, provider
-            )
-            SELECT tt.vintage, tt.dt, loc.id as location_id, cv.id as variable_id,
-                   cd.id as demographic_id, tt.value, cp.id
-            FROM {temp_name} tt
-            LEFT JOIN meta.location_type loct on LOWER(tt.location_type)=LOWER(loct.name)
-            LEFT JOIN meta.locations loc on (loc.location_type=loct.id) AND
-                                            (LOWER(tt.location_name)=LOWER(loc.name)) AND
-                                            (loc.state=LPAD({self.state_fips}::TEXT, 2, '0'))
-            LEFT JOIN meta.covid_variables cv ON tt.category=cv.category AND tt.measurement=cv.measurement AND tt.unit=cv.unit
-            LEFT JOIN data.covid_providers cp ON LOWER('{self.provider}')=LOWER(cp.name)
-            LEFT JOIN meta.covid_demographics cd ON tt.age=cd.age AND tt.race=cd.race AND tt.sex=cd.sex
-            ON CONFLICT {pk} DO UPDATE SET value = excluded.value
-            """
-
-        return textwrap.dedent(out)
-=======
     def _put_exec(self, engine: Engine, df: pd.DataFrame) -> None:
         "Internal _put method for dumping data using TempTable class"
         to_ins, insert_op = self._prep_df(df)
@@ -128,7 +86,6 @@
                 res_delete = sess.execute(deleter)
                 sess.commit()
                 print("Removed the {} rows from temp table".format(res_delete.rowcount))
->>>>>>> f11f022b
 
 
 class CountyDashboard(StateDashboard, ABC):
