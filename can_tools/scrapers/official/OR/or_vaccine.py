import pandas as pd
import us

from can_tools.scrapers.base import CMU
from can_tools.scrapers.official.base import TableauDashboard


class OregonVaccineCounty(TableauDashboard):
    has_location = False
    source = "https://covidvaccine.oregon.gov/"
    source_name = "Oregon Health Authority"
    state_fips = int(us.states.lookup("Oregon").fips)
    location_type = "county"

    baseurl = "https://public.tableau.com/"
    viewPath = "OregonCOVID-19VaccinationTrends/OregonCountyVaccinationTrends"

    cmus = {
<<<<<<< HEAD
        "SUM(Metric - In Progress)-alias": CMU(
=======
        "sum(metric - total people)-alias": CMU(
>>>>>>> b275d3a2
            category="total_vaccine_initiated",
            measurement="cumulative",
            unit="people",
        ),
        "SUM(Metric - Fully Vaccinated)-alias": CMU(
            category="total_vaccine_completed",
            measurement="cumulative",
            unit="people",
        ),
    }

<<<<<<< HEAD
    data_tableau_table = "County Map Per Capita new"
    location_name_col = "Recip Address County-alias"
    timezone = "US/Pacific"
=======
    county_column = "Recip Address County-alias"

    def fetch(self) -> pd.DataFrame:
        return pd.concat(self.get_tableau_view())

    def normalize(self, data: pd.DataFrame) -> pd.DataFrame:
        # Don't do any operations in place
        df = data.copy().loc["County Map Per Capita new", :]

        # county names (converted to title case)
        df["location_name"] = df[self.county_column].str.title()

        # parse out 1st/2nd dose columns
        df.columns = [x.lower() for x in list(df)]
        value_cols = list(set(df.columns) & set(self.cmus.keys()))
        assert len(value_cols) == 2

        return (
            df.melt(id_vars=["location_name"], value_vars=value_cols)
            .dropna()
            .assign(
                dt=self._retrieve_dt("US/Pacific"),
                vintage=self._retrieve_vintage(),
                value=lambda x: pd.to_numeric(x.loc[:, "value"]),
            )
            .pipe(self.extract_CMU, cmu=self.cmus)
            .drop(["variable"], axis=1)
        )
>>>>>>> b275d3a2
<|MERGE_RESOLUTION|>--- conflicted
+++ resolved
@@ -16,11 +16,7 @@
     viewPath = "OregonCOVID-19VaccinationTrends/OregonCountyVaccinationTrends"
 
     cmus = {
-<<<<<<< HEAD
         "SUM(Metric - In Progress)-alias": CMU(
-=======
-        "sum(metric - total people)-alias": CMU(
->>>>>>> b275d3a2
             category="total_vaccine_initiated",
             measurement="cumulative",
             unit="people",
@@ -31,38 +27,7 @@
             unit="people",
         ),
     }
-
-<<<<<<< HEAD
+    
     data_tableau_table = "County Map Per Capita new"
     location_name_col = "Recip Address County-alias"
     timezone = "US/Pacific"
-=======
-    county_column = "Recip Address County-alias"
-
-    def fetch(self) -> pd.DataFrame:
-        return pd.concat(self.get_tableau_view())
-
-    def normalize(self, data: pd.DataFrame) -> pd.DataFrame:
-        # Don't do any operations in place
-        df = data.copy().loc["County Map Per Capita new", :]
-
-        # county names (converted to title case)
-        df["location_name"] = df[self.county_column].str.title()
-
-        # parse out 1st/2nd dose columns
-        df.columns = [x.lower() for x in list(df)]
-        value_cols = list(set(df.columns) & set(self.cmus.keys()))
-        assert len(value_cols) == 2
-
-        return (
-            df.melt(id_vars=["location_name"], value_vars=value_cols)
-            .dropna()
-            .assign(
-                dt=self._retrieve_dt("US/Pacific"),
-                vintage=self._retrieve_vintage(),
-                value=lambda x: pd.to_numeric(x.loc[:, "value"]),
-            )
-            .pipe(self.extract_CMU, cmu=self.cmus)
-            .drop(["variable"], axis=1)
-        )
->>>>>>> b275d3a2
