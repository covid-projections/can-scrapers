from can_tools.scrapers.official.CA import CaliforniaCasesDeaths, CaliforniaHospitals
from can_tools.scrapers.official.FL import Florida

<<<<<<< HEAD
from can_tools.scrapers.official.PA import (
    PennsylvaniaCasesDeaths,
    PennsylvaniaHospitals,
)

# from can_tools.scrapers.official.FL import Florida, FloridaHospital
=======
from can_tools.scrapers.official.FL import (
    Florida,
    FloridaHospitalCovid,
    FloridaICUUsage,
    FloridaHospitalUsage,
)

>>>>>>> a0eed541
# from can_tools.scrapers.official.IL import IllinoisDemographics, IllinoisHistorical
# from can_tools.scrapers.official.MA import Massachusetts
from can_tools.scrapers.official.NY import NewYorkTests
from can_tools.scrapers.official.TX import TexasCasesDeaths, TexasTests

from can_tools.scrapers.official.federal import CDCCovidDataTracker<|MERGE_RESOLUTION|>--- conflicted
+++ resolved
@@ -1,14 +1,12 @@
 from can_tools.scrapers.official.CA import CaliforniaCasesDeaths, CaliforniaHospitals
 from can_tools.scrapers.official.FL import Florida
 
-<<<<<<< HEAD
 from can_tools.scrapers.official.PA import (
     PennsylvaniaCasesDeaths,
     PennsylvaniaHospitals,
 )
 
 # from can_tools.scrapers.official.FL import Florida, FloridaHospital
-=======
 from can_tools.scrapers.official.FL import (
     Florida,
     FloridaHospitalCovid,
@@ -16,7 +14,6 @@
     FloridaHospitalUsage,
 )
 
->>>>>>> a0eed541
 # from can_tools.scrapers.official.IL import IllinoisDemographics, IllinoisHistorical
 # from can_tools.scrapers.official.MA import Massachusetts
 from can_tools.scrapers.official.NY import NewYorkTests
