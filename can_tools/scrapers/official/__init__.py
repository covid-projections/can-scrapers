--- conflicted
+++ resolved
@@ -1,16 +1,5 @@
 from can_tools.scrapers.official.CA import CaliforniaCasesDeaths, CaliforniaHospitals
-<<<<<<< HEAD
-from can_tools.scrapers.official.FL import Florida
-
-from can_tools.scrapers.official.PA import (
-    PennsylvaniaCasesDeaths,
-    PennsylvaniaHospitals,
-)
-
-# from can_tools.scrapers.official.FL import Florida, FloridaHospital
-=======
 from can_tools.scrapers.official.federal import CDCCovidDataTracker
->>>>>>> f11f022b
 from can_tools.scrapers.official.FL import (
     Florida,
     FloridaHospitalCovid,
