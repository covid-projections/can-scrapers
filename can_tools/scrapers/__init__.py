from can_tools.scrapers.base import (
    CMU,
    DatasetBase,
)
from can_tools.scrapers.db_util import TempTable, fast_to_sql
from can_tools.scrapers.official import (
    CaliforniaCasesDeaths,
    CaliforniaHospitals,
    Florida,
    FloridaHospitalCovid,
    FloridaICUUsage,
    FloridaHospitalUsage,
    # IllinoisDemographics,
    # IllinoisHistorical,
    # Massachusetts,
<<<<<<< HEAD
    # NewYork,
    # Texas,
    PennsylvaniaHospitals,
    PennsylvaniaCasesDeaths,
=======
    NewYorkTests,
    TexasCasesDeaths,
    TexasTests,
>>>>>>> a0eed541
    CDCCovidDataTracker,
)<|MERGE_RESOLUTION|>--- conflicted
+++ resolved
@@ -13,15 +13,12 @@
     # IllinoisDemographics,
     # IllinoisHistorical,
     # Massachusetts,
-<<<<<<< HEAD
     # NewYork,
     # Texas,
     PennsylvaniaHospitals,
     PennsylvaniaCasesDeaths,
-=======
     NewYorkTests,
     TexasCasesDeaths,
     TexasTests,
->>>>>>> a0eed541
     CDCCovidDataTracker,
 )