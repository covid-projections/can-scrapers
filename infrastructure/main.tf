--- conflicted
+++ resolved
@@ -61,11 +61,7 @@
   },
   {
     name = "PGRST_DB_SCHEMA"
-<<<<<<< HEAD
-    value = "public, api, meta"
-=======
     value = "public, meta, data"
->>>>>>> fdd84703
   },
   {
     name = "PGRST_DB_ANON_ROLE"
